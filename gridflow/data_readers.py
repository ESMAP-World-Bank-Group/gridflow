import os
from pathlib import Path

import requests
import yaml

# Various data readers
import geopandas as gpd
import pandas as pd
import fiona
import json

# Raster packages
import rasterio
from rasterio.windows import from_bounds
import rioxarray

# Gridflow imports
from gridflow import utils

# Reader functions for openinframaps data
def read_line_data(path, region, minkm=0):
    """Load power-line geometries that intersect the region and filter short segments."""
    # Get CRS of line data
    with fiona.open(path, layer="power_line") as src:
        crs = src.crs
    # Get bounding box of region
    minx, miny, maxx, maxy = utils.get_bb(pd.concat([region.countries, region.neighbors],
                                                    ignore_index=True), crs=crs)
    # Get lines that intersect bounding box
    linepd = gpd.read_file(path, layer="power_line",
                           bbox=(minx, miny, maxx, maxy))
    # Clean and prepare line data
    # Filter short lines
    linepd["km"] = linepd.to_crs(epsg=32633).geometry.length / 1000
    linepd = linepd[linepd["km"] > minkm]
    # Clean some columns
    cols = ["circuits", "cables"]
    linepd[cols] = linepd[cols].apply(lambda col: pd.to_numeric(col, errors='coerce').fillna(1))
    # We will use the max voltage of the line as the operating voltage
    linepd = linepd.rename(columns={"max_voltage" : "voltage"})
    linepd["voltage"] = linepd["voltage"].astype(float).fillna(0)
    return linepd.reset_index(drop=True)


# Reader functions for country borders
def read_borders(path, countries=None):
    """Load country borders for the ISO3 codes of interest or return all."""
    gdf = gpd.read_file(path)
    if countries is None:
        return gdf
    filtered = gdf[gdf["ISO_A3"].isin(countries)]
    return filtered


<<<<<<< HEAD
# Determine neighbors of countries given neighbor dataset
def get_neighbors(countries, neighbor_path, iso2_to_3):
    # load the data of country neighbors
    with open(neighbor_path) as f:
        data = json.load(f)
    # extract into pandas dataframe
    df = (
        pd.DataFrame.from_dict(data, orient="index")
        .assign(neighbour=lambda d: d["neighbour"].apply(lambda lst: [n["code"] for n in lst]))
    )
    df.index.name = "country"

    # create a dictionary to map iso2 to iso3 names
    iso_map_df = pd.read_csv(iso2_to_3)
    iso_map = dict(zip(iso_map_df["alpha-2"], iso_map_df["alpha-3"]))
    
    # map the iso2 names in the index and neighbors lists
    df["neighbour"] = df["neighbour"].apply(
        lambda lst: [iso_map.get(ctry) for ctry in lst]
    )
    df = df.rename(index=iso_map)

    # filter to our countries
    df = df.loc[df.index.isin(countries)]
    neighbor_set = set(df.neighbour.sum())
    # remove countries themselves from neighbors list
    country_set = set(countries)
    neighbor_set = neighbor_set - country_set

    return neighbor_set


# Convert country to zone
def ctry_to_zone_format(countries):
    """Converts the dataframe containing countries to the format of zone data.
    This is used when adding neighboring countries into network estimation.
    """
    if len(countries) == 0:
        empty = pd.DataFrame(columns=["country", "zone_label", "geometry"])
        empty.index.name = "zone"
        return empty

    ctry_zone = countries[["ISO_A3", "geometry"]]
    ctry_zone = ctry_zone.assign(country=ctry_zone["ISO_A3"],
                                 zone_label=ctry_zone["ISO_A3"])
    ctry_zone = ctry_zone.set_index("ISO_A3")
    ctry_zone.index.name = "zone"
    return ctry_zone
=======
def read_boundaries(path, countries):
    boundaries = gpd.read_file(path, 
                               layer="globalADM1")
    # filter to our countries
    boundaries = boundaries[boundaries.shapeGroup.isin(countries)]
    return boundaries
>>>>>>> f1569efa


# Functions to read a subset of a global raster
def get_country_raster(country, raster_path):
    """Clip a global raster down to the country bounding box and return it."""
    # Get raster crs
    with rasterio.open(raster_path) as src:
        raster_crs = src.crs

    minx, miny, maxx, maxy = utils.get_bb(country, crs=raster_crs)
    ras = rioxarray.open_rasterio(raster_path, chunks=True)

    ras = ras.rio.clip_box(minx=minx, miny=miny,
                           maxx=maxx, maxy=maxy)
    ras = ras.rio.clip(country.geometry, country.crs)
    return ras

# Data queries to renewablesninja

def get_zonal_re(zone, type="pv", 
                 start_date="2024-01-01", end_date="2024-12-31", n=1):
    """Get hourly time series of renewable potential by zone."""
    pts = utils.get_random_points(zone, n=n)
    all_re_series = []
    for idx in range(len(pts)):
        pt = pts.iloc[[idx]]
        re = get_reninja_data(pt, start_date, end_date, type=type)
        all_re_series.append(re)
    return pd.concat(all_re_series, axis=1).mean(axis=1)

def get_reninja_data(location, start_date, end_date, api_key=None, type="pv", verify_ssl=True, ca_bundle=None):
    """Query renewables time series for a given point location from renewablesninja.

    Parameters
    ----------
    location : GeoDataFrame row
        Point geometry to query.
    start_date, end_date : str
        Date range (YYYY-MM-DD).
    api_key : str, optional
        Renewables.ninja API key. If None, pulled from config.yaml.
    type : {"pv", "wind"}
        What dataset to query.
    verify_ssl : bool
        Verify HTTPS certificates (recommended; defaults to True).
    ca_bundle : str, optional
        Path to a certificate bundle. If not provided, tries to use certifi.
    """
    # A whole bunch of constants for the query - doubtful users will want to change.
    dataset = "merra2"
    capacity = 1
    system_loss = 0.1
    height = 100
    tracking = 0
    tilt = 35
    azim = 180
    turbine = "Gamesa+G114+2000"
    local_time = "true"

    # Get the API key from config if not passed
    if api_key is None:
        api_key = get_config_data("renewables_ninja", "api_key")
        if api_key == "your_api_key":
            raise ValueError("Missing reninja API key in config.yaml")

    base_url = "https://www.renewables.ninja/api/data/"
    header = {"Authorization": f"Token {api_key}"}

    lat, lon = location.geometry.x.iloc[0], location.geometry.y.iloc[0]
    if type=="pv":
        query = (f"{base_url}pv?lat={lat}&lon={lon}&date_from={start_date}&date_to={end_date}"
                 f"&dataset={dataset}&capacity={capacity}&system_loss={system_loss}&tracking={tracking}"
                 f"&tilt={tilt}&azim={azim}&local_time={local_time}&format=json")
    elif type=="wind":
        query = (f"{base_url}wind?lat={lat}&lon={lon}&date_from={start_date}&date_to={end_date}&dataset={dataset}"
                 f"&capacity={capacity}&height={height}&turbine={turbine}&local_time={local_time}&format=json")
        
    verify_target = False if not verify_ssl else True
    if verify_ssl:
        if ca_bundle:
            verify_target = ca_bundle
        else:
            try:
                import certifi
                verify_target = certifi.where()
            except ImportError:
                verify_target = True  # fall back to system certs

    response = requests.get(query, headers=header, verify=verify_target)

    if response.status_code != 200:
        raise Exception(f"Error querying data at ({lat}, {lon}): {response.status_code}")
    
    data = response.json()["data"]
    # Convert to dataframe - local time as index, electricity as value
    df = pd.DataFrame.from_dict(data, orient="index")
    df["local_time"] = pd.to_datetime(df["local_time"])
    df.set_index("local_time", inplace=True)
    return df

# Read from config file
def get_config_data(category, key):
    """Read a specific key from the YAML config file."""
    path = "config.yaml"
    with open(path, 'r') as file:
        data = yaml.safe_load(file)
    return data[category][key]


def get_global_datasets_path(fallback="data/global_datasets"):
    """Return the global datasets folder configured in config.yaml."""
    try:
        return get_config_data("input_data", "global_datasets")
    except (FileNotFoundError, KeyError, TypeError):
        return fallback


def get_global_dataset_file_path(name, default_relative, *, root=None):
    """Return a dataset file path, preferring config overrides."""
    try:
        files = get_config_data("input_data", "files")
    except (FileNotFoundError, KeyError, TypeError):
        files = None

    if isinstance(files, dict) and name in files:
        return files[name]

    if root is None:
        root = get_global_datasets_path()
    return os.path.join(root, default_relative)


def load_background_map(name, default_path=None):
    """Load a background map defined in config.yaml (if available)."""
    try:
        backgrounds = get_config_data("input_data", "backgrounds")
    except (FileNotFoundError, KeyError, TypeError):
        backgrounds = None

    path = None
    if isinstance(backgrounds, dict):
        path = backgrounds.get(name)
    if not path:
        path = default_path

    if not path:
        return None
    file_path = Path(path)
    if not file_path.exists():
        return None
    try:
        return gpd.read_file(file_path)
    except Exception:
        return None<|MERGE_RESOLUTION|>--- conflicted
+++ resolved
@@ -53,7 +53,6 @@
     return filtered
 
 
-<<<<<<< HEAD
 # Determine neighbors of countries given neighbor dataset
 def get_neighbors(countries, neighbor_path, iso2_to_3):
     # load the data of country neighbors
@@ -102,14 +101,13 @@
     ctry_zone = ctry_zone.set_index("ISO_A3")
     ctry_zone.index.name = "zone"
     return ctry_zone
-=======
+  
 def read_boundaries(path, countries):
     boundaries = gpd.read_file(path, 
                                layer="globalADM1")
     # filter to our countries
     boundaries = boundaries[boundaries.shapeGroup.isin(countries)]
     return boundaries
->>>>>>> f1569efa
 
 
 # Functions to read a subset of a global raster
